--- conflicted
+++ resolved
@@ -70,18 +70,11 @@
     show_ssa: bool,
     allow_warnings: bool,
 ) -> Result<noirc_driver::CompiledProgram, CliError> {
-<<<<<<< HEAD
-    let mut driver = Resolver::resolve_root_config(program_dir.as_ref())?;
-    let backend = crate::backends::ConcreteBackend;
-    add_std_lib(&mut driver);
-    let compiled_program = driver.into_compiled_program(backend.np_language(), show_ssa);
-=======
     let backend = crate::backends::ConcreteBackend;
     let mut driver = Resolver::resolve_root_config(program_dir.as_ref(), backend.np_language())?;
     add_std_lib(&mut driver);
     let compiled_program =
         driver.into_compiled_program(backend.np_language(), show_ssa, allow_warnings);
->>>>>>> 87a7a281
 
     Ok(compiled_program)
 }