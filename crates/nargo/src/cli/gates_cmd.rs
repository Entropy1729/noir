--- conflicted
+++ resolved
@@ -21,15 +21,7 @@
     program_dir: P,
     show_ssa: bool,
 ) -> Result<(), CliError> {
-<<<<<<< HEAD
-    let mut driver = Resolver::resolve_root_config(program_dir.as_ref())?;
-    let backend = crate::backends::ConcreteBackend;
-
-    super::add_std_lib(&mut driver);
-    let compiled_program = driver.into_compiled_program(backend.np_language(), show_ssa);
-=======
     let compiled_program = compile_circuit(program_dir.as_ref(), show_ssa)?;
->>>>>>> b553d296
     let gates = compiled_program.circuit.gates;
 
     // Store counts of each gate type into hashmap.
