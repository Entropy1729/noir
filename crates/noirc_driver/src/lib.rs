--- conflicted
+++ resolved
@@ -123,13 +123,8 @@
 
     // NOTE: Maybe build could be skipped given that now it is a pass through method.
     /// Statically analyses the local crate
-<<<<<<< HEAD
-    pub fn build(&mut self) {
-        self.analyse_crate()
-=======
     pub fn build(&mut self, allow_warnings: bool) {
         self.analyse_crate(allow_warnings)
->>>>>>> 87a7a281
     }
 
     fn analyse_crate(&mut self, allow_warnings: bool) {
